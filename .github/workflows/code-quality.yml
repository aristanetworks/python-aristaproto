--- conflicted
+++ resolved
@@ -14,10 +14,5 @@
     runs-on: ubuntu-latest
     steps:
     - uses: actions/checkout@v3
-<<<<<<< HEAD
     - uses: actions/setup-python@v5
-    - uses: pre-commit/action@v2.0.3
-=======
-    - uses: actions/setup-python@v4
-    - uses: pre-commit/action@v3.0.1
->>>>>>> 5ad9abe6
+    - uses: pre-commit/action@v3.0.1